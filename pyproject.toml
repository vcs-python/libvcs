[tool.poetry]
name = "libvcs"
<<<<<<< HEAD
version = "0.13.0a4"
=======
version = "0.12.2"
>>>>>>> d100a1b6
description = "Lite, typed, python library wrapper for git, svn, mercurial, etc."
license = "MIT"
authors = ["Tony Narlock <tony@git-pull.com>"]
keywords = ["libvcs", "git", "mercurial", "hg", "svn", "subversion", "library", "lib", "wrapper", "vcs", "version control", "scm", "clone", "checkout", "abstraction", "version-control"]
classifiers = [
  "Development Status :: 4 - Beta",
  "License :: OSI Approved :: MIT License",
  "Environment :: Console",
  "Intended Audience :: Developers",
  "Operating System :: POSIX",
  "Operating System :: MacOS :: MacOS X",
  "Programming Language :: Python",
  "Programming Language :: Python :: 3",
  "Programming Language :: Python :: 3.9",
  "Programming Language :: Python :: 3.10",
  "Programming Language :: Python :: Implementation :: PyPy",
  "Topic :: Utilities",
  "Topic :: Software Development :: Libraries :: Python Modules",
  "Topic :: Software Development :: Version Control",
  "Topic :: Software Development :: Version Control :: Git",
  "Topic :: Software Development :: Version Control :: Mercurial",
  "Topic :: System :: Shells",
  "Typing :: Typed"
]
homepage = "http://github.com/vcs-python/libvcs/"
readme = "README.md"
packages = [
    { include = "libvcs" }
]
include = [
    { path = "tests", format = "sdist" }
]

[tool.poetry.urls]
"Bug Tracker" = "https://github.com/vcs-python/libvcs/issues"
Documentation = "https://libvcs.git-pull.com"
Repository = "https://github.com/vcs-python/libvcs"
Changes = "https://github.com/vcs-python/libvcs/blob/master/CHANGES"

[tool.poetry.dependencies]
python = "^3.9"
typing-extensions = {version="^4.1.1", python='3.10'}

[tool.poetry.dev-dependencies]
### Docs ###
sphinx = "*"
furo = "^2022.2.23"
sphinx-autobuild = "^2021.3.14"
sphinx-autodoc-typehints = "~1.17.0"
sphinx-issues = "^3.0.0"
sphinx-inline-tabs = "*"
sphinxext-opengraph = "*"
sphinx-copybutton = "^0.5.0"
sphinxext-rediraffe = "*"
sphinx-autoapi = "*"
myst_parser = "~0.17.0"

### Testing ###
pytest = "*"
pytest-rerunfailures = "*"
pytest-mock = "*"
pytest-watcher = "^0.2.3"
Faker = "^13.3.4"

### Coverage ###
codecov = "*"
coverage = "*"
pytest-cov = "*"

### Format ###
black = "*"
isort = "*"

### Lint ###
flake8 = "*"

[tool.poetry.extras]
docs = ["sphinx", "sphinx-issues", "sphinx-autoapi", "sphinx-autodoc-typehints", "sphinx-autobuild", "sphinx-copybutton", "sphinxext-opengraph", "sphinx-inline-tabs", "sphinxext-rediraffe", "myst_parser", "furo"]
test = ["faker", "pytest", "pytest-rerunfailures", "pytest-mock", "pytest-watcher"]
coverage = ["codecov", "coverage", "pytest-cov"]
format = ["black", "isort"]
lint = ["flake8"]

[build-system]
requires = ["poetry_core>=1.0.0"]
build-backend = "poetry.core.masonry.api"<|MERGE_RESOLUTION|>--- conflicted
+++ resolved
@@ -1,10 +1,6 @@
 [tool.poetry]
 name = "libvcs"
-<<<<<<< HEAD
 version = "0.13.0a4"
-=======
-version = "0.12.2"
->>>>>>> d100a1b6
 description = "Lite, typed, python library wrapper for git, svn, mercurial, etc."
 license = "MIT"
 authors = ["Tony Narlock <tony@git-pull.com>"]
