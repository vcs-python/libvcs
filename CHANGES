# Changelog

To install the unreleased libvcs version, see
[developmental releases](https://libvcs.git-pull.com/quickstart.html#developmental-releases).

[pip](https://pip.pypa.io/en/stable/):

```console
$ pip install --user --upgrade --pre libvcs
```

## libvcs 0.13.0 (unreleased)

- _Add your latest changes from PRs here_

<<<<<<< HEAD
### Internals

- {issue}`#336`: {class}`~libvcs.utils.subprocess.SubprocessCommand`: Encapsulated {mod}`subprocess`
  call in a {func}`dataclasses.dataclass` for introspecting, modifying, mocking and controlling
  execution.
- Dataclass helper: {class}`~libvcs.utils.dataclasses.SkipDefaultFieldsReprMixin`

  Skip default fields in object representations.

  Credit: Pietro Oldrati, 2022-05-08,
  [StackOverflow Post](https://stackoverflow.com/a/72161437/1396928)

### Packaging

- Update description and keywords
=======
## libvcs 0.12.1 (2022-05-10)

### Packaging

- Add keywords and update subscription
- Add `py.typed` file to `libvcs/py.typed`
>>>>>>> 884387d0

## libvcs 0.12.0, "Nimbus" (2022-04-24)

### Breaking

- `GitRepo`, `SVNRepo`, `MercurialRepo`, `BaseRepo` have been renamed to `GitProject`, `SVNProject`,
  `MercurialProject`, `BaseProject` ({issue}`327`)
- `GitProject`, `SVNProject`, `MercurialProject`, `BaseProject` have been moved to
  `libvcs.projects.{module}.{Module}Project`
- `repo_dir` param is renamed to `dir`:

  Before: `GitProject(url='...', repo_dir='...')`

  After: `GitProject(url='...', dir='...')`

  {issue}`324`

- `dir` to `pathlib`, `BaseProject.path` -> `BaseProject.dir`
- Logging functions moved to {attr}`libvcs.projects.base.BaseProject.log` ({issue}`322`)
- Rename `ProjectLoggingAdapter` to `CmdLoggingAdapter`
- `CmdLoggingAdapter`: Rename `repo_name` param to `keyword`
- `create_repo` -> `create_project`
- `GitRemote` and `GitStatus`: Move to {func}`dataclasses.dataclass` ({issue}`329`)
- `extract_status()`: Move to `GitStatus.from_stdout` ({issue}`329`)

### What's new

- **Commands**: Experimental command wrappers added ({issue}`319`):

  - {class}`libvcs.cmd.git.Git`

    - {meth}`libvcs.cmd.git.Git.run`
    - {meth}`libvcs.cmd.git.Git.clone`
    - {meth}`libvcs.cmd.git.Git.init`
    - {meth}`libvcs.cmd.git.Git.pull`
    - {meth}`libvcs.cmd.git.Git.rebase`

  - {class}`libvcs.cmd.svn.Svn`

    - {meth}`libvcs.cmd.svn.Svn.run`
    - {meth}`libvcs.cmd.svn.Svn.checkout`
    - {meth}`libvcs.cmd.svn.Svn.update`
    - {meth}`libvcs.cmd.svn.Svn.status`
    - {meth}`libvcs.cmd.svn.Svn.auth`
    - {meth}`libvcs.cmd.svn.Svn.blame`
    - {meth}`libvcs.cmd.svn.Svn.commit`

  - {class}`libvcs.cmd.hg.Hg`

    - {meth}`libvcs.cmd.hg.Hg.run`
    - {meth}`libvcs.cmd.hg.Hg.clone`

- {class}`libvcs.projects.git.GitProject` now accepts remotes in `__init__`

  ```python
  repo = GitProject(
      url="https://github.com/vcs-python/libvcs",
      repo_dir=checkout,
      remotes={
          'gitlab': 'https://gitlab.com/vcs-python/libvcs',
      }
  )
  ```

  ```python
  repo = GitProject(
      url="https://github.com/vcs-python/libvcs",
      repo_dir=checkout,
      remotes={
          'gitlab': {
              'fetch_url': 'https://gitlab.com/vcs-python/libvcs',
              'push_url': 'https://gitlab.com/vcs-python/libvcs',
          },
      }
  )
  ```

- {meth}`libvcs.projects.git.GitProject.update_repo` now accepts `set_remotes=True`

### Compatibility

- Python 3.7 and 3.8 dropped (#308)

  Maintenance and bug support exists in
  [`v0.11.x`](https://github.com/vcs-python/libvcs/tree/v0.11.x)

### Development

- Add codeql analysis ({issue}`303`)
- git test suite: Lots of parametrization ({issue}`309`)
- CI: Use poetry caching from
  [@actions/setup v3.1](https://github.com/actions/setup-python/releases/tag/v3.1.0), ({issue}`316`)
- New constants for `str` -> class mappings

  - {data}`libvcs.projects.constants.DEFAULT_VCS_CLASS_MAP`
  - {data}`libvcs.projects.constants.DEFAULT_VCS_CLASS_UNION`
  - {data}`libvcs.projects.constants.DEFAULT_VCS_LITERAL`

- Remove tox and tox-poetry-installer. It turns out installing poetry inside a poetry project
  doesn't work well. (`poetry update`, `poetry publish`, etc. commands would fail)
- Add [doctest](https://docs.python.org/3/library/doctest.html) w/
  [pytest + doctest](https://docs.pytest.org/en/7.1.x/how-to/doctest.html), ({issue}`321`).
- Publish to PyPI via CI when git tags are set.

### Documentation

- API: Split documentation of modules to separate pages
- Fix sphinx-issues ({issue}`321`)
- Experiment with sphinx-autoapi ({issue}`328`) for table of contents support

## libvcs 0.11.1 (2022-03-12)

### CVE-2022-21187: Command Injection with mercurial repositories

- By setting a mercurial URL with an alias it is possible to execute arbitrary shell commands via
  `.obtain()` or in the case of uncloned destinations, `.update_repo()`.
  ([#306](https://github.com/vcs-python/libvcs/pull/306), credit: Alessio Della Libera)

  See also: [cve.mitre.org](https://cve.mitre.org/cgi-bin/cvename.cgi?name=CVE-2022-21187),
  [nvd.nist.gov](https://nvd.nist.gov/vuln/detail/CVE-2022-21187),
  [snyk](https://security.snyk.io/vuln/SNYK-PYTHON-LIBVCS-2421204).

### Development

- Run pyupgrade formatting (#305)
- Tests:
  - Move from pytest `tmp_dir` (`py.path.local`) to `tmp_path` (`pathlib.Path`)
  - Text fixture updates: Use home directory via `tmp_path_factory`, generate config for git and hg.

### Documentation

- Move to furo theme
- Root: `make start_docs`, `make design_docs`
- docs/: `make start`, `make design`

## libvcs 0.11.0, "Phebe" (2022-01-08)

### Compatibility

- Add python 3.10 (#300)
- Drop python 3.6 (#300)

### Development

- Poetry: 1.1.7 -> 1.1.12 (#300)
- Add `.pre-commit-config.yaml`

## libvcs 0.10.1 (2021-11-30)

- #295: Checkout remote branch before git rebase. Thank you @jensens!
- #293: Fix revision handling with pip-urls. Thank you @jensens!
- #279: Update poetry to 1.1
  - CI: Use poetry 1.1.7 and `install-poetry.py` installer
  - Relock poetry.lock at 1.1 (w/ 1.1.7's fix)

## libvcs 0.10 (2021-06-16)

- #311: Convert to markdown

## libvcs 0.9 (2021-06-14)

Generally speaking, refactor / magic is in the process of being stripped out in the next few
releases. The API is subject to change significantly in pre-1.0 builds.

[#271]:

- Big version bump (0.5 -> 0.9)
- Remove Python 2.7 support
- Add annotations
- Change `libvcs.git.GitRepo.status()` to return `GitStatus` named tuple
- Breaking change: Repo objects now require `repo_dir` to be passed
- Update black to 21.6b0

[#271]: https://github.com/vcs-python/libvcs/pull/271

## libvcs 0.5 (2020-08-11)

- [refactor] [#267] overhaul docs

  - Move sphinx api format to Numpy-style

  - Move from reStructuredText to Markdown (via recommonmark). The master plan is to eliminate
    docutils and sphinx as a bottleneck completely in favor of something else (e.g. gatsby with a
    source that inspects our modules and can source intersphinx)

  - Move from RTD to GitHub Action, full support of poetry extras packages, deploys straight to S3
    and CloudFront

- [#270] Build and publish packages via poetry
- [#270] Overhaul development docs

[#270]: https://github.com/vcs-python/libvcs/pull/270
[#267]: https://github.com/vcs-python/libvcs/pull/267

## libvcs 0.4.4 (2020-08-05)

- [#268] `libvcs.base.BaseRepo`:
  - no longer sets `**kwargs` to dictionary on the object
  - remove `__slot__` and rename `name` attribute to `repo_name`

[#268]: https://github.com/vcs-python/libvcs/pull/268

## libvcs 0.4.3 (2020-08-01)

- \[bug\] `libvcs.git.extract_status()` Fix issue capturing branch names with special characters

## libvcs 0.4.2 (2020-08-01)

- \[bug\] `libvcs.git.GitRepo.get_current_remote_name()` Handle case where upstream is unpushed
- \[feature\] `libvcs.git.GitRepo.status()` - Retrieve status of repo
- \[feature\] `libvcs.git.extract_status()` - Return structured info from `git status`

## libvcs 0.4.1 (2020-08-01)

- Remove log statement

## libvcs 0.4 (2020-08-01)

**Breaking changes**

Internal functionality relating to remotes have been reorganized to avoid implicit behavior.

- `~libvcs.git.GitRepo` methods have been renamed, they will be deprecated in 0.5:

  - `GitRepo.remotes_get` renamed to `libvcs.git.GitRepo.remotes()`
  - `GitRepo.remote_get` renamed to `libvcs.git.GitRepo.remote()`
  - `GitRepo.remote_set` renamed to `libvcs.git.GitRepo.set_remote()`

- `~libvcs.git.GitRepo` the `remotes` argument is deprecated and no longer used. Use
  `libvcs.git.GitRepo.set_remote` after repo is instantiated.

- `libvcs.git.GitRepo.obtain` no longer set remotes based on a `dict` passed to
  `~libvcs.git.GitRepo`. This was deemed to specialized / implicit.

- `libvcs.git.GitRepo.set_remote()` (formerly `remote_set`)

  The new method accepts `name` and `url` (in that order). `name` no longer has a default value (was
  `origin`).

- `libvcs.git.GitRepo.remote()` (formerly `remote_get`):

  - `remote` argument renamed to `name`. It will be removed in 0.5.0

    The default value of `'origin'` has been removed

  - Now returns `~libvcs.git.GitRemote` (a :py`collections.namedtuple` object)

    The tuple is similar to the old output, except there is an additional value at the beginning,
    the name of the remote, e.g. `('origin', '<fetch_url>', '<push_url>')`

- `libvcs.git.GitRepo.remotes()` (formerly `remotes_get`) are now methods instead of properties.

  Passing `flat=True` to return a `dict` of `tuple` instead of `dict`

- New method: `libvcs.git.GitRepo.get_git_version()`

- New method: `libvcs.git.GitRepo.get_current_remote_name()`

## libvcs 0.3.3 (2020-07-29)

- Remove f-string from test
- `libvcs.git.GitRepo.obtain` Overwrite remote if exists

## libvcs 0.3.2 (2020-07-26)

- `258` `libvcs.git.GitRepo.remote_set`
  - Fix updating of remote URLs
  - Add new param: `overwrite`, usage: `repo.remote_set(url, 'origin', overwrite=True)`

## libvcs 0.3.1post1 (2020-07-26)

- Fix version in pyroject.toml
- Update developer docs

## libvcs 0.3.1 (2020-07-25)

- Fix issue with subprocess.Popen loud warning on Python 3.8
- [#296] - Move from Pipfile to poetry
- Sort imports
- Add isort package, isort configuration in setup.cfg, and `make isort` task to Makefile.
- Add `project_urls` to setup.py

[#296] https://github.com/vcs-python/libvcs/pull/296

## libvcs 0.3.0 (2018-03-12)

- Move vcspull to the vcs-python organization
- Fix issue where VCS objects failed to set attribute in Ubuntu 18.04.

## libvcs 0.2.3 (2016-12-22)

- Update documentation to point to libvcs.git-pull.com
- Switch doc theme to alabaster
- Pin and update libraries via pyup
  - update vulture 0.8.1 to 0.11
  - update flake8 from 2.5.4 to 3.2.1
  - update pytest-mock from 1.4.0 to 1.5.0
  - update pytest from 3.0.4 to 3.0.5
  - pin alabaster to 0.7.9
  - pin sphinx to 1.5.1

## libvcs 0.2.2 (2016-11-23)

- Fix bug with unused `support` module in vcspull. See [vcspull#43]

[vcspull#43]: https://github.com/vcs-python/vcspull/pull/43

## libvcs 0.2.1 (2016-09-13)

- Update pytest to 3.0.2, remove unused pytest-raisesregexp dependency.
- Fix bug in `which` when executable is not found. Allow specifying search paths manually.
- Better support for missing VCS when testing on git and subversion.

## libvcs 0.2.0 (2016-06-24)

- [#9] Support for `progress_callback` to use realtime output from commands in progress (such as
  `git fetch`).
- [#9] More tests, internal factoring and documentation, thanks @jcfr
- [#9] Official support for pypy, pypy3
- [#11] : Fix unbound local when updating git repos

[#9]: https://github.com/vcs-python/libvcs/pull/9
[#11]: https://github.com/vcs-python/libvcs/pull/11

## libvcs 0.1.7 (2016-06-21)

- `7` Add `check_returncode` property to run, thanks @jcfr
- `8` Remove all cases of `run_buffered` / buffering from the library.

## libvcs 0.1.6 (2016-06-21)

- `5` Remove colorama dependency

- `6` Remove log module. Logging defaults.

  The library user can still use formatters and set log levels, for an example, see the vcspull
  logging setup.

  An example:

        import logging

        # your app
        log.setLevel(level)
        log.addHandler(logging.StreamHandler())

        # vcslib logging options
        vcslogger = logging.getLogger('libvcs')
        vcslogger.propagate = False # don't pass libvcs settings up scope
        vcslogger.addHandler(logging.StreamHandler())
        vcslogger.setLevel(level)

  You can also use `logging.Formatter` variables `repo_name` and `bin_name` with repos:

        repo_channel = logging.StreamHandler()
        repo_formatter = logging.Formatter(
            '[%(repo_name)s] (%(bin_name)s) %(levelname)1.1s: %(message)s'
        )
        repo_channel.setFormatter(repo_formatter)
        vcslogger = logging.getLogger('libvcs')
        vcslogger.propagate = False # don't pass libvcs settings up scope
        vcslogger.addHandler(repo_channel)
        vcslogger.setLevel(level)

## libvcs 0.1.5 (2016-06-21)

- Fix issue where repo context wouldn't pass to repo logging adapter

## libvcs 0.1.4 (2016-06-20)

- Fix print_stdout_on_progress_end signature in git update

## libvcs 0.1.3 (2016-06-20)

- `create_repo` function for regular vcs urls
- API docs updated

## libvcs 0.1.2 (2016-06-20)

- change signature on `create_repo_from_pip_url` to accept `pip_url` insetad of `url`.
- `Base` to accept `repo_dir` instead of `name` and `parent_dir`.

## libvcs 0.1.1 (2016-06-20)

- remove unneeded pyyaml, kaptan and click dependencies

## libvcs 0.1.0 (2016-06-20)

- libvcs split from [vcspull](https://github.com/vcs-python/vcspull)

<!---
vim: set filetype=markdown:
--><|MERGE_RESOLUTION|>--- conflicted
+++ resolved
@@ -13,7 +13,6 @@
 
 - _Add your latest changes from PRs here_
 
-<<<<<<< HEAD
 ### Internals
 
 - {issue}`#336`: {class}`~libvcs.utils.subprocess.SubprocessCommand`: Encapsulated {mod}`subprocess`
@@ -29,14 +28,13 @@
 ### Packaging
 
 - Update description and keywords
-=======
+
 ## libvcs 0.12.1 (2022-05-10)
 
 ### Packaging
 
 - Add keywords and update subscription
 - Add `py.typed` file to `libvcs/py.typed`
->>>>>>> 884387d0
 
 ## libvcs 0.12.0, "Nimbus" (2022-04-24)
 
