--- conflicted
+++ resolved
@@ -3,11 +3,8 @@
 ## Current
 
 - _Add your latest changes from PRs here_
-<<<<<<< HEAD
 - #295: Checkout remote branch before git rebase
-=======
 - #293: Fix revision handling with pip-urls.
->>>>>>> cddf4cf1
 - #279: Update poetry to 1.1
   - CI: Use poetry 1.1.7 and `install-poetry.py` installer
   - Relock poetry.lock at 1.1 (w/ 1.1.7's fix)
